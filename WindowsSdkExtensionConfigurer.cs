--- conflicted
+++ resolved
@@ -1,154 +1,151 @@
-﻿using System;
-using System.IO;
-using System.Linq;
-using System.Runtime.InteropServices;
-using System.Text.RegularExpressions;
-using Inedo.BuildMaster;
-using Inedo.BuildMaster.Extensibility.Configurers.Extension;
-using Inedo.BuildMaster.Web;
-using Microsoft.Win32;
-
-namespace Inedo.BuildMasterExtensions.WindowsSdk
-{
-    [CustomEditor(typeof(WindowsSdkExtensionConfigurerEditor))]
-    public sealed class WindowsSdkExtensionConfigurer : ExtensionConfigurerBase
-    {
-        private static readonly Regex VersionMatch = new Regex(@"\d+\.\d+", RegexOptions.Compiled | RegexOptions.Singleline);
-
-        /// <summary>
-        /// Initializes a new instance of the <see cref="WindowsSdkExtensionConfigurer"/> class.
-        /// </summary>
-        public WindowsSdkExtensionConfigurer()
-        {
-            this.WindowsSdkPath = GetWindowsSdkInstallRoot() ?? GetDotNetSdkInstallRoot() ?? string.Empty;
-            this.FrameworkRuntimePath = Path.GetFullPath(Path.Combine(RuntimeEnvironment.GetRuntimeDirectory(), @"..\"));
-            this.MSBuildToolsPath = GetLatestToolsVersionPath();
-        }
-
-        [Persistent]
-        public string WindowsSdkPath { get; set; }
-        [Persistent]
-        public string FrameworkRuntimePath { get; set; }
-        [Persistent]
-<<<<<<< HEAD
-        public string MSBuildToolsPath { get; set; }
-=======
-        public string AzureUserName { get; set; }
-        [Persistent(Encrypted = true)]
-        public string AzurePassword { get; set; }
->>>>>>> ac2b1c9f
-
-        /// <summary>
-        /// Returns the full path to a specified .NET framework runtime version.
-        /// </summary>
-        /// <param name="version">Version of .NET requested.</param>
-        /// <returns>Full path to the .NET framework runtime.</returns>
-        /// <remarks>
-        /// Example versions: v2.0.50727, v3.5
-        /// </remarks>
-        public string GetFrameworkRuntimeVersionPath(string version)
-        {
-            if (version == null)
-                throw new ArgumentNullException("version");
-            if (string.IsNullOrEmpty(this.FrameworkRuntimePath))
-                throw new InvalidOperationException("The .NET Framework runtime path is unknown.");
-
-            return Path.Combine(this.FrameworkRuntimePath, version);
-        }
-
-        public override string ToString()
-        {
-            return string.Empty;
-        }
-
-        /// <summary>
-        /// Returns the location of the .NET SDK if it is installed.
-        /// </summary>
-        /// <returns>Path to the .NET SDK if it is installed; otherwise null.</returns>
-        private static string GetDotNetSdkInstallRoot()
-        {
-            RegistryKey key = Registry
-                .LocalMachine
-                .OpenSubKey(@"SOFTWARE\Microsoft\.NETFramework");
-            if (key == null) return null;
-
-            object val = key.GetValue("SDKInstallRootv2.0");
-            if (val == null) return null;
-
-            return val.ToString();
-        }
-
-        /// <summary>
-        /// Returns the location of the Windows SDK if it is installed.
-        /// </summary>
-        /// <returns>Path to the Windows SDK if it is installed; otherwise null.</returns>
-        private static string GetWindowsSdkInstallRoot()
-        {
-            using (var windowsKey = Registry.LocalMachine.OpenSubKey(@"SOFTWARE\Microsoft\Microsoft SDKs\Windows", false))
-            {
-                if (windowsKey == null)
-                    return null;
-
-                // Later versions of the SDK have this value, but it might not always be there.
-                var installFolder = windowsKey.GetValue("CurrentInstallFolder") as string;
-                if (!string.IsNullOrEmpty(installFolder))
-                    return installFolder;
-
-                var subkeys = windowsKey.GetSubKeyNames();
-                if (subkeys.Length == 0)
-                    return null;
-
-                // Sort subkeys to find the highest version number.
-                Array.Sort<string>(subkeys, (a, b) =>
-                {
-                    var aMatch = VersionMatch.Match(a);
-                    var bMatch = VersionMatch.Match(b);
-                    if (!aMatch.Success && !bMatch.Success)
-                        return 0;
-                    else if (!bMatch.Success)
-                        return -1;
-                    else if (!aMatch.Success)
-                        return 1;
-                    else
-                        return -new Version(aMatch.Value).CompareTo(new Version(bMatch.Value));
-                });
-
-                using (var versionKey = windowsKey.OpenSubKey(subkeys[0], false))
-                {
-                    return versionKey.GetValue("InstallationFolder") as string;
-                }
-            }
-        }
-
-        private static string GetLatestToolsVersionPath()
-        {
-            using (var key = Registry.LocalMachine.OpenSubKey(@"SOFTWARE\Microsoft\MSBuild\ToolsVersions", false))
-            {
-                if (key == null)
-                    return null;
-
-                var latestVersion = key
-                    .GetSubKeyNames()
-                    .Select(k => new { Key = k, Version = TryParse(k) })
-                    .Where(v => v.Version != null)
-                    .OrderByDescending(v => v.Version)
-                    .FirstOrDefault();
-
-                if (latestVersion == null)
-                    return null;
-
-                using (var subkey = key.OpenSubKey(latestVersion.Key, false))
-                {
-                    return subkey.GetValue("MSBuildToolsPath") as string;
-                }
-            }
-        }
-
-        private static Version TryParse(string s)
-        {
-            Version v;
-            Version.TryParse(s, out v);
-            return v;
-        }
-    }
-}
+﻿using System;
+using System.IO;
+using System.Linq;
+using System.Runtime.InteropServices;
+using System.Text.RegularExpressions;
+using Inedo.BuildMaster;
+using Inedo.BuildMaster.Extensibility.Configurers.Extension;
+using Inedo.BuildMaster.Web;
+using Microsoft.Win32;
+
+namespace Inedo.BuildMasterExtensions.WindowsSdk
+{
+    [CustomEditor(typeof(WindowsSdkExtensionConfigurerEditor))]
+    public sealed class WindowsSdkExtensionConfigurer : ExtensionConfigurerBase
+    {
+        private static readonly Regex VersionMatch = new Regex(@"\d+\.\d+", RegexOptions.Compiled | RegexOptions.Singleline);
+
+        /// <summary>
+        /// Initializes a new instance of the <see cref="WindowsSdkExtensionConfigurer"/> class.
+        /// </summary>
+        public WindowsSdkExtensionConfigurer()
+        {
+            this.WindowsSdkPath = GetWindowsSdkInstallRoot() ?? GetDotNetSdkInstallRoot() ?? string.Empty;
+            this.FrameworkRuntimePath = Path.GetFullPath(Path.Combine(RuntimeEnvironment.GetRuntimeDirectory(), @"..\"));
+            this.MSBuildToolsPath = GetLatestToolsVersionPath();
+        }
+
+        [Persistent]
+        public string WindowsSdkPath { get; set; }
+        [Persistent]
+        public string FrameworkRuntimePath { get; set; }
+        [Persistent]
+        public string MSBuildToolsPath { get; set; }
+        public string AzureUserName { get; set; }
+        [Persistent(Encrypted = true)]
+        public string AzurePassword { get; set; }
+
+        /// <summary>
+        /// Returns the full path to a specified .NET framework runtime version.
+        /// </summary>
+        /// <param name="version">Version of .NET requested.</param>
+        /// <returns>Full path to the .NET framework runtime.</returns>
+        /// <remarks>
+        /// Example versions: v2.0.50727, v3.5
+        /// </remarks>
+        public string GetFrameworkRuntimeVersionPath(string version)
+        {
+            if (version == null)
+                throw new ArgumentNullException("version");
+            if (string.IsNullOrEmpty(this.FrameworkRuntimePath))
+                throw new InvalidOperationException("The .NET Framework runtime path is unknown.");
+
+            return Path.Combine(this.FrameworkRuntimePath, version);
+        }
+
+        public override string ToString()
+        {
+            return string.Empty;
+        }
+
+        /// <summary>
+        /// Returns the location of the .NET SDK if it is installed.
+        /// </summary>
+        /// <returns>Path to the .NET SDK if it is installed; otherwise null.</returns>
+        private static string GetDotNetSdkInstallRoot()
+        {
+            RegistryKey key = Registry
+                .LocalMachine
+                .OpenSubKey(@"SOFTWARE\Microsoft\.NETFramework");
+            if (key == null) return null;
+
+            object val = key.GetValue("SDKInstallRootv2.0");
+            if (val == null) return null;
+
+            return val.ToString();
+        }
+
+        /// <summary>
+        /// Returns the location of the Windows SDK if it is installed.
+        /// </summary>
+        /// <returns>Path to the Windows SDK if it is installed; otherwise null.</returns>
+        private static string GetWindowsSdkInstallRoot()
+        {
+            using (var windowsKey = Registry.LocalMachine.OpenSubKey(@"SOFTWARE\Microsoft\Microsoft SDKs\Windows", false))
+            {
+                if (windowsKey == null)
+                    return null;
+
+                // Later versions of the SDK have this value, but it might not always be there.
+                var installFolder = windowsKey.GetValue("CurrentInstallFolder") as string;
+                if (!string.IsNullOrEmpty(installFolder))
+                    return installFolder;
+
+                var subkeys = windowsKey.GetSubKeyNames();
+                if (subkeys.Length == 0)
+                    return null;
+
+                // Sort subkeys to find the highest version number.
+                Array.Sort<string>(subkeys, (a, b) =>
+                {
+                    var aMatch = VersionMatch.Match(a);
+                    var bMatch = VersionMatch.Match(b);
+                    if (!aMatch.Success && !bMatch.Success)
+                        return 0;
+                    else if (!bMatch.Success)
+                        return -1;
+                    else if (!aMatch.Success)
+                        return 1;
+                    else
+                        return -new Version(aMatch.Value).CompareTo(new Version(bMatch.Value));
+                });
+
+                using (var versionKey = windowsKey.OpenSubKey(subkeys[0], false))
+                {
+                    return versionKey.GetValue("InstallationFolder") as string;
+                }
+            }
+        }
+
+        private static string GetLatestToolsVersionPath()
+        {
+            using (var key = Registry.LocalMachine.OpenSubKey(@"SOFTWARE\Microsoft\MSBuild\ToolsVersions", false))
+            {
+                if (key == null)
+                    return null;
+
+                var latestVersion = key
+                    .GetSubKeyNames()
+                    .Select(k => new { Key = k, Version = TryParse(k) })
+                    .Where(v => v.Version != null)
+                    .OrderByDescending(v => v.Version)
+                    .FirstOrDefault();
+
+                if (latestVersion == null)
+                    return null;
+
+                using (var subkey = key.OpenSubKey(latestVersion.Key, false))
+                {
+                    return subkey.GetValue("MSBuildToolsPath") as string;
+                }
+            }
+        }
+
+        private static Version TryParse(string s)
+        {
+            Version v;
+            Version.TryParse(s, out v);
+            return v;
+        }
+    }
+}