--- conflicted
+++ resolved
@@ -1,513 +1,504 @@
-﻿using System;
-using System.IO;
-using System.Linq;
-using System.Xml;
-using Inedo.BuildMaster;
-using Inedo.BuildMaster.Extensibility.Actions;
-using Inedo.BuildMaster.Web;
-using System.Reflection;
-using System.Data.Common;
-using System.Security.Cryptography.X509Certificates;
-using System.Collections.Generic;
-
-namespace Inedo.BuildMasterExtensions.WindowsSdk.DotNet
-{
-    /// <summary>
-    /// Represents an action that prepares a ClickOnce application for deployment
-    /// </summary>
-    [ActionProperties(
-        "Prepare ClickOnce Application",
-        "Prepares a ClickOnce application for deployment.")]
-    [Tag(Tags.DotNet)]
-    [CustomEditor(typeof(ClickOnceActionEditor))]
-    public sealed class ClickOnceAction : RemoteActionBase
-    {
-        [Serializable]
-        public class FileAssociation
-        {
-            public string Extension { get; set; }
-            public string Description { get; set; }
-            public string ProgId { get; set; }
-            public string DefaultIcon { get; set; }
-        }
-
-        /// <summary>
-        /// Gets or sets the name of the application whose manifest is being generated or updated. E.g. MyWpfApplication.
-        /// </summary>
-        [Persistent]
-        public string ApplicationName { get; set; }
-
-        /// <summary>
-        /// Gets or sets the provider URL to be use in the deployment manifest being 
-        /// generated or updated. E.g. http://apps.example.com/MyWpfApplication
-        /// </summary>
-        [Persistent]
-        public string ProviderUrl { get; set; }
-
-        /// <summary>
-        /// Gets or sets the name of an X509 certificate file with which to sign a
-        /// manifest or license file.  This option requires the -Password option
-        /// </summary>
-        [Persistent]
-        public string CertificatePath { get; set; }
-
-        /// <summary>
-        /// Gets or sets the password to use with an X509 certificate when signing
-        /// a manifest or license file. 
-        /// </summary>
-        [Persistent]
-        public string CertificatePassword { get; set; }
-
-        /// <summary>
-        /// Gets or sets the hash of an X509 certificate in the local cert store.
-        /// </summary>
-        [Persistent]
-        public string CertificateHash { get; set; }
-
-        /// <summary>
-        /// Gets or sets the version of the application whose manifest is being
-        /// generated or updated.  Must be of the form "0.0.0.0".
-        /// </summary>
-        [Persistent]
-        public string Version { get; set; }
-
-        /// <summary>
-        /// Gets or sets the the minimum version of the application that can run on the client. 
-        /// Must be of the form "0.0.0.0".   If InstallApplication is false it will be ignored.
-        /// </summary>
-        [Persistent]
-        public string MinVersion { get; set; }
-
-
-        /// <summary>
-        /// Determines whether files in the deployment will have a .deploy extension. 
-        /// ClickOnce will strip this extension off these files as soon as it downloads them 
-        /// from the Web server. This parameter allows all the files within a ClickOnce deployment 
-        /// to be downloaded from a Web server that blocks transmission of files ending in "unsafe" 
-        /// extensions such as .exe. 
-        /// </summary>
-        [Persistent]
-        public bool MapFileExtensions { get; set; }
-
-        /// <summary>
-        /// Indicates whether or not the ClickOnce application should install onto the local machine, 
-        /// or whether it should run from the Web. Installing an application gives that application a 
-        /// presence in the Windows Start menu. Valid values are "true" or "t", and "false" or "f". 
-        /// If unspecified, the default value is “true”.
-        /// </summary>
-        [Persistent]
-        public bool InstallApplication { get; set; }
-
-        /// <summary>
-        /// Gets or sets the option to create a desktop Icon for applications being installed onto the local machine
-        /// along with the presence in the Windows Start menu.
-        /// </summary>
-        [Persistent]
-        public bool CreateDesktopIcon { get; set; }
-
-        /// <summary>
-        /// Gets or sets the full path to an .ICO icon file to be used for the application Icon. This icon appears 
-        /// beside your application name in the start menu, on the desktop if CreateDesktopIcon is set to true, 
-        /// and in its Add-or-Remove Programs entry. If no icon is provided and CreateDesktopIcon is true, a default icon is used.
-        /// </summary>
-        [Persistent]
-        public string IconFile { get; set; }
-
-        /// <summary>
-        /// Gets or sets the value indicating whether or not installed applications should check for updates before it runs.
-        /// If an update is found the application will be updated and then opened.
-        /// </summary>
-        [Persistent]
-        public bool StartupUpdateCheck { get; set; }
-
-        [Persistent]
-        public string EntryPointFile { get; set; }
-
-        [Persistent]
-        public string[] FilesExcludedFromManifest { get; set; }
-
-        [Persistent]
-        public string AppCodeBaseDirectory { get; set; }
-
-        [Persistent]
-        public bool TrustUrlParameters { get; set; }
-
-        [Persistent]
-        public FileAssociation[] FileAssociations { get; set; }
-
-        public ClickOnceAction()
-        {
-            this.FilesExcludedFromManifest = new string[0];
-            this.FileAssociations = new FileAssociation[0];
-        }
-
-        protected override void Execute()
-        {
-
-            LogDebug("Creating Application Manifest File...");
-            ExecuteRemoteCommand("CreateApplication");
-            LogInformation("Application Manifest File created.");
-
-            LogDebug("Signing Application Manifest File...");
-            ExecuteRemoteCommand("SignApplication");
-            LogInformation("Application Manifest File signed.");
-
-            LogDebug("Creating Deployment Manifest File...");
-            ExecuteRemoteCommand("CreateDeployment");
-            LogInformation("Deployment Manifest File created.");
-
-            LogDebug("Signing Deployment Manifest File...");
-            ExecuteRemoteCommand("SignDeployment");
-            LogInformation("Deployment Manifest File signed.");
-
-            LogDebug("Copying application files...");
-            ExecuteRemoteCommand("CopyAppFiles");
-            LogInformation(
-                "Application files copied "
-                + (MapFileExtensions ? "and mapped to .deploy" : "")
-                + ".");
-        }
-
-        protected override string ProcessRemoteCommand(string name, string[] args)
-        {
-            string appManifest = Path.Combine(
-                Context.TargetDirectory,
-                ApplicationName + ".exe.manifest");
-            string deployManifest = Path.Combine(
-                Context.TargetDirectory,
-                ApplicationName + ".application");
-
-
-            if (name == "CreateApplication")
-            {
-                //%_MAGE% -New Application -ToFile %_PRJNME%.exe.manifest -Version %1 -FromDirectory 
-
-                string icon = String.IsNullOrEmpty(IconFile) ? String.Empty : String.Format("-IconFile \"{0}\" ", IconFile);
-
-                ExecuteCommandLine(
-                    GetMagePath(),
-                    string.Format(
-                    "-New Application "
-                    + "-ToFile \"{0}\" "
-                    + "-Version {1} "
-                    + "-FromDirectory . "
-                    + "{2}",
-                    appManifest,
-                    Version,
-                    icon),
-                    Context.SourceDirectory).ToString();
-
-                UpdateApplicationManifest(appManifest, this.FilesExcludedFromManifest);
-                return null;
-            }
-            else if (name == "SignApplication")
-            {
-                //%_MAGE% -Sign %_PRJNME%.exe.manifest -CertFile %_CERT%
-                return ExecuteCommandLine(
-                    GetMagePath(),
-                    string.Format(
-                        "-Sign \"{0}\" {1}",
-                        appManifest,
-                        GetCertificateArguments()),
-                    Context.SourceDirectory).ToString();
-            }
-            else if (name == "CreateDeployment")
-            {
-                //%_MAGE% -New Deployment -ToFile %_PRJNME%.application -Version %1 -AppManifest %_PRJNME%.exe.manifest -providerUrl %_PROVURL%/%_PRJNME%.application
-                ExecuteCommandLine(
-                    GetMagePath(),
-                    string.Format(
-                        "-New Deployment "
-                        + "-ToFile \"{0}\" "
-                        + "-Version {1} "
-                        + "-AppManifest \"{2}\" "
-                        + "-providerUrl \"{3}/{4}.application\" "
-                        + "-Install {5} "
-                        + (String.IsNullOrWhiteSpace(this.AppCodeBaseDirectory) ? String.Empty : "-AppCodeBase \"{6}\" "),
-                        deployManifest,
-                        Version,
-                        appManifest,
-                        ProviderUrl,
-                        ApplicationName,
-                        InstallApplication.ToString().ToLower(),
-                        Path.Combine(this.AppCodeBaseDirectory, Path.GetFileName(appManifest))),
-                    Context.SourceDirectory).ToString();
-
-
-                if (InstallApplication && !String.IsNullOrEmpty(MinVersion))
-                {
-                    ExecuteCommandLine(
-                        GetMagePath(),
-                        string.Format(
-                            "-Update "
-                            + "\"{0}\" "
-                            + "-MinVersion {1} ",
-                            deployManifest,
-                            MinVersion),
-                        Context.SourceDirectory).ToString();
-                }
-
-                //Moved existing MapFileExtensions functionality to the function UpdateApplicationFile
-
-                UpdateDeploymentManifest(deployManifest);
-                return null;
-            }
-            else if (name == "SignDeployment")
-            {
-                //%_MAGE% -Sign %_PRJNME%.application -CertFile %_CERT%
-                return ExecuteCommandLine(
-                    GetMagePath(),
-                    string.Format(
-                        "-Sign \"{0}\" {1}",
-                        deployManifest,
-                        GetCertificateArguments()),
-                    Context.SourceDirectory).ToString();
-            }
-            else if (name == "CopyAppFiles")
-            {
-                CopyFiles(
-                    Context.SourceDirectory,
-                    Context.TargetDirectory,
-                    MapFileExtensions);
-                return null;
-            }
-            else
-            {
-                throw new ArgumentOutOfRangeException("name");
-            }
-
-        }
-
-        private string GetCertificateArguments()
-        {
-            var certificatePath = this.CertificatePath;
-            var certificatePassword = this.CertificatePassword;
-            if (!string.IsNullOrEmpty(this.CertificateHash))
-            {
-                var certificateHash = this.CertificateHash;
-                certificateHash = certificateHash.Replace(" ", "").ToUpper();
-                var certStore = new X509Store(StoreLocation.LocalMachine);
-                certStore.Open(OpenFlags.ReadOnly);
-                var certs = certStore.Certificates.Find(X509FindType.FindByThumbprint, certificateHash, false);
-                if (certs.Count > 0)
-                {
-                    var cert = certs[0];
-                    certificatePath = Path.Combine(this.Context.TempDirectory, "Cert.pfx");
-                    var certData = cert.Export(X509ContentType.Pfx);
-                    File.WriteAllBytes(certificatePath, certData);
-                }
-                else
-                {
-                    LogWarning("Cert with thumbprint {0} not found.", certificateHash);
-                }
-            }
-
-            if (string.IsNullOrEmpty(certificatePassword))
-                return string.Format("-CertFile \"{0}\" ", certificatePath);
-
-            return string.Format("-CertFile \"{0}\" -Password \"{1}\" ", certificatePath, certificatePassword);
-        }
-
-        // A riff on Util.Files.CopyFiles, with the rename included
-        //   Copy/Pasting code generally isn't a good idea, but this is a pretty rare function
-        //   and recursing directories to copy is pretty straight forward
-        void CopyFiles(string sourceFolder, string targetFolder, bool renameToDeploy)
-        {
-            // If the source path isn't found, there's nothing to copy
-            if (!Directory.Exists(sourceFolder))
-                return;
-
-            // If the target path doesn't exist, create it
-            if (!Directory.Exists(targetFolder))
-                Directory.CreateDirectory(targetFolder);
-
-            DirectoryInfo sourceFolderInfo = new DirectoryInfo(sourceFolder);
-            // Copy each file
-            foreach (FileInfo theFile in sourceFolderInfo.GetFiles())
-            {
-                string destFileName = Path.Combine(targetFolder, theFile.Name);
-                if (renameToDeploy) destFileName += ".deploy";
-                theFile.CopyTo(destFileName);
-            }
-
-            // Recurse subdirectories
-            foreach (DirectoryInfo subfolder in sourceFolderInfo.GetDirectories())
-            {
-                CopyFiles(subfolder.FullName, Path.Combine(targetFolder, subfolder.Name), renameToDeploy);
-            }
-        }
-
-        public override ActionDescription GetActionDescription()
-        {
-<<<<<<< HEAD
-            return new ActionDescription(
-                new ShortActionDescription(
-                    "Create ",
-                    new Hilite(this.ApplicationName),
-                    " ClickOnce Application from ",
-                    new DirectoryHilite(this.OverriddenSourceDirectory)
-                ),
-                new LongActionDescription(
-                    "in ",
-                    new DirectoryHilite(this.OverriddenTargetDirectory)
-                )
-=======
-            return string.Format(
-                "Create ClickOnce Application ({0}) in {1}.",
-                ApplicationName,
-                (String.IsNullOrEmpty(OverriddenSourceDirectory)
-                    ? "default directory"
-                    : OverriddenSourceDirectory)
->>>>>>> 74e6b557
-            );
-        }
-
-        private string GetMagePath()
-        {
-            var sdkPath = ((WindowsSdkExtensionConfigurer)GetExtensionConfigurer()).WindowsSdkPath;
-
-            // HACK: if the NETFX 4.0 Tools directory exists, use it - otherwise just use bin\mage.exe
-            string magePath40 = Path.Combine(sdkPath, @"bin\NETFX 4.0 Tools\mage.exe");
-            if (File.Exists(magePath40)) return magePath40;
-
-            return Path.Combine(sdkPath, @"bin\mage.exe");
-        }
-
-        private void UpdateApplicationManifest(string applicationManifest, IEnumerable<string> excludedFiles)
-        {
-            if (String.IsNullOrWhiteSpace(this.EntryPointFile)) return;
-
-            excludedFiles = excludedFiles.ToList();
-
-            XmlDocument doc = new XmlDocument();
-            doc.Load(applicationManifest);
-
-            XmlNamespaceManager nsmgr = CreateNamespaceManager(doc);
-
-            XmlNode entryPointNode = doc.SelectSingleNode("asmv1:assembly/asmv2:entryPoint", nsmgr);
-
-            var assemblyName = AssemblyName.GetAssemblyName(Path.Combine(this.Context.SourceDirectory, this.EntryPointFile));
-
-
-            XmlElement assemblyIdentityNode = (XmlElement)entryPointNode.SelectSingleNode("asmv2:assemblyIdentity", nsmgr);
-            assemblyIdentityNode.SetAttribute("name", assemblyName.Name);
-            assemblyIdentityNode.SetAttribute("version", assemblyName.Version.ToString());
-
-            var publicKeyToken = assemblyName.GetPublicKeyToken();
-
-            const string publicKeyTokenAttributeName = "publicKeyToken";
-            if (publicKeyToken.Length > 0)
-            {
-                assemblyIdentityNode.SetAttribute(publicKeyTokenAttributeName, BitConverter.ToString(publicKeyToken).Replace("-", string.Empty).ToUpper());
-            }
-            else if (assemblyIdentityNode.HasAttribute(publicKeyTokenAttributeName))
-            {
-                assemblyIdentityNode.RemoveAttribute(publicKeyTokenAttributeName);
-            }
-            var culture = assemblyName.CultureInfo.Name;
-            assemblyIdentityNode.SetAttribute("language", String.IsNullOrWhiteSpace(culture) ? "neutral" : culture);
-            assemblyIdentityNode.SetAttribute("processorArchitecture", assemblyName.ProcessorArchitecture.ToString().ToLower());
-
-            XmlElement commandLineNode = (XmlElement)entryPointNode.SelectSingleNode("asmv2:commandLine", nsmgr);
-            commandLineNode.SetAttribute("file", this.EntryPointFile);
-
-            foreach (XmlNode fileNode in doc.SelectNodes("asmv1:assembly/asmv2:file", nsmgr))
-            {
-                var element = (XmlElement)fileNode;
-                var fileName = element.GetAttribute("name");
-                if (excludedFiles.Any(x => fileName.Equals(x, StringComparison.InvariantCultureIgnoreCase)))
-                {
-                    LogInformation("File {0} excluded from deployment manifest.", fileName);
-                    fileNode.ParentNode.RemoveChild(fileNode);
-                }
-            }
-
-            var assemblyNode = doc.SelectSingleNode("asmv1:assembly", nsmgr);
-            foreach (var fileAssociation in this.FileAssociations)
-            {
-                var fileAssociationNode = CreateFileAssociationNode(doc, fileAssociation);
-                assemblyNode.AppendChild(fileAssociationNode);
-            }
-
-            doc.Save(applicationManifest);
-        }
-
-        private void UpdateDeploymentManifest(string deploymentManifest)
-        {
-            //ClickOnce Deployment Manifest Reference: http://msdn.microsoft.com/en-us/library/k26e96zf.aspx
-            XmlDocument doc = new XmlDocument();
-            doc.Load(deploymentManifest);
-
-            XmlNamespaceManager nsmgr = CreateNamespaceManager(doc);
-
-            XmlNode deploymentNode = doc.SelectSingleNode("asmv1:assembly/asmv2:deployment", nsmgr);
-            if (deploymentNode != null)
-            {
-                if (InstallApplication && CreateDesktopIcon)
-                {
-                    LogDebug("Adding CreateDesktopShortcut attribute...");
-                    ((XmlElement)deploymentNode).SetAttribute("createDesktopShortcut", "urn:schemas-microsoft-com:clickonce.v1", "true");
-                }
-
-                if (this.TrustUrlParameters)
-                {
-                    LogDebug("Adding TrustUrlParameters attribute...");
-                    ((XmlElement)deploymentNode).SetAttribute("trustURLParameters", "true");
-                }
-
-                if (StartupUpdateCheck)
-                {
-                    XmlNode updateNode = deploymentNode.SelectSingleNode("asmv2:subscription/asmv2:update", nsmgr);
-                    if (updateNode != null)
-                    {
-
-                        XmlNode ExpirationNode = updateNode.SelectSingleNode("asmv2:expiration", nsmgr);
-                        if (ExpirationNode != null)
-                            updateNode.RemoveChild(ExpirationNode);
-
-
-                        //Force app to check for new version everytime at startup
-                        LogDebug("Adding beforeApplicationStartup Element...");
-                        XmlNode newNode = doc.CreateElement("beforeApplicationStartup", "urn:schemas-microsoft-com:asm.v2");
-
-                        updateNode.AppendChild(newNode);
-                    }
-                }
-                if (MapFileExtensions)
-                {
-                    LogDebug("Adding mapFileExtensions attribute...");
-                    ((XmlElement)deploymentNode).SetAttribute("mapFileExtensions", "true");
-                }
-            }
-            else
-            {
-                LogError("deployment element not found in manifest");
-            }
-
-            doc.Save(deploymentManifest);
-        }
-
-        private XmlNode CreateFileAssociationNode(XmlDocument doc, FileAssociation fileAssociation)
-        {
-            var xmlElement = doc.CreateElement("fileAssociation", "urn:schemas-microsoft-com:clickonce.v1");
-
-            xmlElement.SetAttribute("defaultIcon", fileAssociation.DefaultIcon);
-            xmlElement.SetAttribute("description", fileAssociation.Description);
-            xmlElement.SetAttribute("extension", fileAssociation.Extension);
-            xmlElement.SetAttribute("progid", fileAssociation.ProgId);
-
-            return xmlElement;
-        }
-
-        private static XmlNamespaceManager CreateNamespaceManager(XmlDocument doc)
-        {
-            XmlNamespaceManager nsmgr = new XmlNamespaceManager(doc.NameTable);
-            nsmgr.AddNamespace(String.Empty, "urn:schemas-microsoft-com:asm.v2");
-            nsmgr.AddNamespace("asmv1", "urn:schemas-microsoft-com:asm.v1");
-            nsmgr.AddNamespace("asmv2", "urn:schemas-microsoft-com:asm.v2");
-            nsmgr.AddNamespace("co.v1", "urn:schemas-microsoft-com:clickonce.v1");
-            nsmgr.AddNamespace("co.v2", "urn:schemas-microsoft-com:clickonce.v2");
-            return nsmgr;
-        }
-    }
-}
+﻿using System;
+using System.IO;
+using System.Linq;
+using System.Xml;
+using Inedo.BuildMaster;
+using Inedo.BuildMaster.Extensibility.Actions;
+using Inedo.BuildMaster.Web;
+using System.Reflection;
+using System.Data.Common;
+using System.Security.Cryptography.X509Certificates;
+using System.Collections.Generic;
+
+namespace Inedo.BuildMasterExtensions.WindowsSdk.DotNet
+{
+    /// <summary>
+    /// Represents an action that prepares a ClickOnce application for deployment
+    /// </summary>
+    [ActionProperties(
+        "Prepare ClickOnce Application",
+        "Prepares a ClickOnce application for deployment.")]
+    [Tag(Tags.DotNet)]
+    [CustomEditor(typeof(ClickOnceActionEditor))]
+    public sealed class ClickOnceAction : RemoteActionBase
+    {
+        [Serializable]
+        public class FileAssociation
+        {
+            public string Extension { get; set; }
+            public string Description { get; set; }
+            public string ProgId { get; set; }
+            public string DefaultIcon { get; set; }
+        }
+
+        /// <summary>
+        /// Gets or sets the name of the application whose manifest is being generated or updated. E.g. MyWpfApplication.
+        /// </summary>
+        [Persistent]
+        public string ApplicationName { get; set; }
+
+        /// <summary>
+        /// Gets or sets the provider URL to be use in the deployment manifest being 
+        /// generated or updated. E.g. http://apps.example.com/MyWpfApplication
+        /// </summary>
+        [Persistent]
+        public string ProviderUrl { get; set; }
+
+        /// <summary>
+        /// Gets or sets the name of an X509 certificate file with which to sign a
+        /// manifest or license file.  This option requires the -Password option
+        /// </summary>
+        [Persistent]
+        public string CertificatePath { get; set; }
+
+        /// <summary>
+        /// Gets or sets the password to use with an X509 certificate when signing
+        /// a manifest or license file. 
+        /// </summary>
+        [Persistent]
+        public string CertificatePassword { get; set; }
+
+        /// <summary>
+        /// Gets or sets the hash of an X509 certificate in the local cert store.
+        /// </summary>
+        [Persistent]
+        public string CertificateHash { get; set; }
+
+        /// <summary>
+        /// Gets or sets the version of the application whose manifest is being
+        /// generated or updated.  Must be of the form "0.0.0.0".
+        /// </summary>
+        [Persistent]
+        public string Version { get; set; }
+
+        /// <summary>
+        /// Gets or sets the the minimum version of the application that can run on the client. 
+        /// Must be of the form "0.0.0.0".   If InstallApplication is false it will be ignored.
+        /// </summary>
+        [Persistent]
+        public string MinVersion { get; set; }
+
+
+        /// <summary>
+        /// Determines whether files in the deployment will have a .deploy extension. 
+        /// ClickOnce will strip this extension off these files as soon as it downloads them 
+        /// from the Web server. This parameter allows all the files within a ClickOnce deployment 
+        /// to be downloaded from a Web server that blocks transmission of files ending in "unsafe" 
+        /// extensions such as .exe. 
+        /// </summary>
+        [Persistent]
+        public bool MapFileExtensions { get; set; }
+
+        /// <summary>
+        /// Indicates whether or not the ClickOnce application should install onto the local machine, 
+        /// or whether it should run from the Web. Installing an application gives that application a 
+        /// presence in the Windows Start menu. Valid values are "true" or "t", and "false" or "f". 
+        /// If unspecified, the default value is “true”.
+        /// </summary>
+        [Persistent]
+        public bool InstallApplication { get; set; }
+
+        /// <summary>
+        /// Gets or sets the option to create a desktop Icon for applications being installed onto the local machine
+        /// along with the presence in the Windows Start menu.
+        /// </summary>
+        [Persistent]
+        public bool CreateDesktopIcon { get; set; }
+
+        /// <summary>
+        /// Gets or sets the full path to an .ICO icon file to be used for the application Icon. This icon appears 
+        /// beside your application name in the start menu, on the desktop if CreateDesktopIcon is set to true, 
+        /// and in its Add-or-Remove Programs entry. If no icon is provided and CreateDesktopIcon is true, a default icon is used.
+        /// </summary>
+        [Persistent]
+        public string IconFile { get; set; }
+
+        /// <summary>
+        /// Gets or sets the value indicating whether or not installed applications should check for updates before it runs.
+        /// If an update is found the application will be updated and then opened.
+        /// </summary>
+        [Persistent]
+        public bool StartupUpdateCheck { get; set; }
+
+        [Persistent]
+        public string EntryPointFile { get; set; }
+
+        [Persistent]
+        public string[] FilesExcludedFromManifest { get; set; }
+
+        [Persistent]
+        public string AppCodeBaseDirectory { get; set; }
+
+        [Persistent]
+        public bool TrustUrlParameters { get; set; }
+
+        [Persistent]
+        public FileAssociation[] FileAssociations { get; set; }
+
+        public ClickOnceAction()
+        {
+            this.FilesExcludedFromManifest = new string[0];
+            this.FileAssociations = new FileAssociation[0];
+        }
+
+        protected override void Execute()
+        {
+
+            LogDebug("Creating Application Manifest File...");
+            ExecuteRemoteCommand("CreateApplication");
+            LogInformation("Application Manifest File created.");
+
+            LogDebug("Signing Application Manifest File...");
+            ExecuteRemoteCommand("SignApplication");
+            LogInformation("Application Manifest File signed.");
+
+            LogDebug("Creating Deployment Manifest File...");
+            ExecuteRemoteCommand("CreateDeployment");
+            LogInformation("Deployment Manifest File created.");
+
+            LogDebug("Signing Deployment Manifest File...");
+            ExecuteRemoteCommand("SignDeployment");
+            LogInformation("Deployment Manifest File signed.");
+
+            LogDebug("Copying application files...");
+            ExecuteRemoteCommand("CopyAppFiles");
+            LogInformation(
+                "Application files copied "
+                + (MapFileExtensions ? "and mapped to .deploy" : "")
+                + ".");
+        }
+
+        protected override string ProcessRemoteCommand(string name, string[] args)
+        {
+            string appManifest = Path.Combine(
+                Context.TargetDirectory,
+                ApplicationName + ".exe.manifest");
+            string deployManifest = Path.Combine(
+                Context.TargetDirectory,
+                ApplicationName + ".application");
+
+
+            if (name == "CreateApplication")
+            {
+                //%_MAGE% -New Application -ToFile %_PRJNME%.exe.manifest -Version %1 -FromDirectory 
+
+                string icon = String.IsNullOrEmpty(IconFile) ? String.Empty : String.Format("-IconFile \"{0}\" ", IconFile);
+
+                ExecuteCommandLine(
+                    GetMagePath(),
+                    string.Format(
+                    "-New Application "
+                    + "-ToFile \"{0}\" "
+                    + "-Version {1} "
+                    + "-FromDirectory . "
+                    + "{2}",
+                    appManifest,
+                    Version,
+                    icon),
+                    Context.SourceDirectory).ToString();
+
+                UpdateApplicationManifest(appManifest, this.FilesExcludedFromManifest);
+                return null;
+            }
+            else if (name == "SignApplication")
+            {
+                //%_MAGE% -Sign %_PRJNME%.exe.manifest -CertFile %_CERT%
+                return ExecuteCommandLine(
+                    GetMagePath(),
+                    string.Format(
+                        "-Sign \"{0}\" {1}",
+                        appManifest,
+                        GetCertificateArguments()),
+                    Context.SourceDirectory).ToString();
+            }
+            else if (name == "CreateDeployment")
+            {
+                //%_MAGE% -New Deployment -ToFile %_PRJNME%.application -Version %1 -AppManifest %_PRJNME%.exe.manifest -providerUrl %_PROVURL%/%_PRJNME%.application
+                ExecuteCommandLine(
+                    GetMagePath(),
+                    string.Format(
+                        "-New Deployment "
+                        + "-ToFile \"{0}\" "
+                        + "-Version {1} "
+                        + "-AppManifest \"{2}\" "
+                        + "-providerUrl \"{3}/{4}.application\" "
+                        + "-Install {5} "
+                        + (String.IsNullOrWhiteSpace(this.AppCodeBaseDirectory) ? String.Empty : "-AppCodeBase \"{6}\" "),
+                        deployManifest,
+                        Version,
+                        appManifest,
+                        ProviderUrl,
+                        ApplicationName,
+                        InstallApplication.ToString().ToLower(),
+                        Path.Combine(this.AppCodeBaseDirectory, Path.GetFileName(appManifest))),
+                    Context.SourceDirectory).ToString();
+
+
+                if (InstallApplication && !String.IsNullOrEmpty(MinVersion))
+                {
+                    ExecuteCommandLine(
+                        GetMagePath(),
+                        string.Format(
+                            "-Update "
+                            + "\"{0}\" "
+                            + "-MinVersion {1} ",
+                            deployManifest,
+                            MinVersion),
+                        Context.SourceDirectory).ToString();
+                }
+
+                //Moved existing MapFileExtensions functionality to the function UpdateApplicationFile
+
+                UpdateDeploymentManifest(deployManifest);
+                return null;
+            }
+            else if (name == "SignDeployment")
+            {
+                //%_MAGE% -Sign %_PRJNME%.application -CertFile %_CERT%
+                return ExecuteCommandLine(
+                    GetMagePath(),
+                    string.Format(
+                        "-Sign \"{0}\" {1}",
+                        deployManifest,
+                        GetCertificateArguments()),
+                    Context.SourceDirectory).ToString();
+            }
+            else if (name == "CopyAppFiles")
+            {
+                CopyFiles(
+                    Context.SourceDirectory,
+                    Context.TargetDirectory,
+                    MapFileExtensions);
+                return null;
+            }
+            else
+            {
+                throw new ArgumentOutOfRangeException("name");
+            }
+
+        }
+
+        private string GetCertificateArguments()
+        {
+            var certificatePath = this.CertificatePath;
+            var certificatePassword = this.CertificatePassword;
+            if (!string.IsNullOrEmpty(this.CertificateHash))
+            {
+                var certificateHash = this.CertificateHash;
+                certificateHash = certificateHash.Replace(" ", "").ToUpper();
+                var certStore = new X509Store(StoreLocation.LocalMachine);
+                certStore.Open(OpenFlags.ReadOnly);
+                var certs = certStore.Certificates.Find(X509FindType.FindByThumbprint, certificateHash, false);
+                if (certs.Count > 0)
+                {
+                    var cert = certs[0];
+                    certificatePath = Path.Combine(this.Context.TempDirectory, "Cert.pfx");
+                    var certData = cert.Export(X509ContentType.Pfx);
+                    File.WriteAllBytes(certificatePath, certData);
+                }
+                else
+                {
+                    LogWarning("Cert with thumbprint {0} not found.", certificateHash);
+                }
+            }
+
+            if (string.IsNullOrEmpty(certificatePassword))
+                return string.Format("-CertFile \"{0}\" ", certificatePath);
+
+            return string.Format("-CertFile \"{0}\" -Password \"{1}\" ", certificatePath, certificatePassword);
+        }
+
+        // A riff on Util.Files.CopyFiles, with the rename included
+        //   Copy/Pasting code generally isn't a good idea, but this is a pretty rare function
+        //   and recursing directories to copy is pretty straight forward
+        void CopyFiles(string sourceFolder, string targetFolder, bool renameToDeploy)
+        {
+            // If the source path isn't found, there's nothing to copy
+            if (!Directory.Exists(sourceFolder))
+                return;
+
+            // If the target path doesn't exist, create it
+            if (!Directory.Exists(targetFolder))
+                Directory.CreateDirectory(targetFolder);
+
+            DirectoryInfo sourceFolderInfo = new DirectoryInfo(sourceFolder);
+            // Copy each file
+            foreach (FileInfo theFile in sourceFolderInfo.GetFiles())
+            {
+                string destFileName = Path.Combine(targetFolder, theFile.Name);
+                if (renameToDeploy) destFileName += ".deploy";
+                theFile.CopyTo(destFileName);
+            }
+
+            // Recurse subdirectories
+            foreach (DirectoryInfo subfolder in sourceFolderInfo.GetDirectories())
+            {
+                CopyFiles(subfolder.FullName, Path.Combine(targetFolder, subfolder.Name), renameToDeploy);
+            }
+        }
+
+        public override ActionDescription GetActionDescription()
+        {
+            return new ActionDescription(
+                new ShortActionDescription(
+                    "Create ",
+                    new Hilite(this.ApplicationName),
+                    " ClickOnce Application from ",
+                    new DirectoryHilite(this.OverriddenSourceDirectory)
+                ),
+                new LongActionDescription(
+                    "in ",
+                    new DirectoryHilite(this.OverriddenTargetDirectory)
+                )
+            );
+        }
+
+        private string GetMagePath()
+        {
+            var sdkPath = ((WindowsSdkExtensionConfigurer)GetExtensionConfigurer()).WindowsSdkPath;
+
+            // HACK: if the NETFX 4.0 Tools directory exists, use it - otherwise just use bin\mage.exe
+            string magePath40 = Path.Combine(sdkPath, @"bin\NETFX 4.0 Tools\mage.exe");
+            if (File.Exists(magePath40)) return magePath40;
+
+            return Path.Combine(sdkPath, @"bin\mage.exe");
+        }
+
+        private void UpdateApplicationManifest(string applicationManifest, IEnumerable<string> excludedFiles)
+        {
+            if (String.IsNullOrWhiteSpace(this.EntryPointFile)) return;
+
+            excludedFiles = excludedFiles.ToList();
+
+            XmlDocument doc = new XmlDocument();
+            doc.Load(applicationManifest);
+
+            XmlNamespaceManager nsmgr = CreateNamespaceManager(doc);
+
+            XmlNode entryPointNode = doc.SelectSingleNode("asmv1:assembly/asmv2:entryPoint", nsmgr);
+
+            var assemblyName = AssemblyName.GetAssemblyName(Path.Combine(this.Context.SourceDirectory, this.EntryPointFile));
+
+
+            XmlElement assemblyIdentityNode = (XmlElement)entryPointNode.SelectSingleNode("asmv2:assemblyIdentity", nsmgr);
+            assemblyIdentityNode.SetAttribute("name", assemblyName.Name);
+            assemblyIdentityNode.SetAttribute("version", assemblyName.Version.ToString());
+
+            var publicKeyToken = assemblyName.GetPublicKeyToken();
+
+            const string publicKeyTokenAttributeName = "publicKeyToken";
+            if (publicKeyToken.Length > 0)
+            {
+                assemblyIdentityNode.SetAttribute(publicKeyTokenAttributeName, BitConverter.ToString(publicKeyToken).Replace("-", string.Empty).ToUpper());
+            }
+            else if (assemblyIdentityNode.HasAttribute(publicKeyTokenAttributeName))
+            {
+                assemblyIdentityNode.RemoveAttribute(publicKeyTokenAttributeName);
+            }
+            var culture = assemblyName.CultureInfo.Name;
+            assemblyIdentityNode.SetAttribute("language", String.IsNullOrWhiteSpace(culture) ? "neutral" : culture);
+            assemblyIdentityNode.SetAttribute("processorArchitecture", assemblyName.ProcessorArchitecture.ToString().ToLower());
+
+            XmlElement commandLineNode = (XmlElement)entryPointNode.SelectSingleNode("asmv2:commandLine", nsmgr);
+            commandLineNode.SetAttribute("file", this.EntryPointFile);
+
+            foreach (XmlNode fileNode in doc.SelectNodes("asmv1:assembly/asmv2:file", nsmgr))
+            {
+                var element = (XmlElement)fileNode;
+                var fileName = element.GetAttribute("name");
+                if (excludedFiles.Any(x => fileName.Equals(x, StringComparison.InvariantCultureIgnoreCase)))
+                {
+                    LogInformation("File {0} excluded from deployment manifest.", fileName);
+                    fileNode.ParentNode.RemoveChild(fileNode);
+                }
+            }
+
+            var assemblyNode = doc.SelectSingleNode("asmv1:assembly", nsmgr);
+            foreach (var fileAssociation in this.FileAssociations)
+            {
+                var fileAssociationNode = CreateFileAssociationNode(doc, fileAssociation);
+                assemblyNode.AppendChild(fileAssociationNode);
+            }
+
+            doc.Save(applicationManifest);
+        }
+
+        private void UpdateDeploymentManifest(string deploymentManifest)
+        {
+            //ClickOnce Deployment Manifest Reference: http://msdn.microsoft.com/en-us/library/k26e96zf.aspx
+            XmlDocument doc = new XmlDocument();
+            doc.Load(deploymentManifest);
+
+            XmlNamespaceManager nsmgr = CreateNamespaceManager(doc);
+
+            XmlNode deploymentNode = doc.SelectSingleNode("asmv1:assembly/asmv2:deployment", nsmgr);
+            if (deploymentNode != null)
+            {
+                if (InstallApplication && CreateDesktopIcon)
+                {
+                    LogDebug("Adding CreateDesktopShortcut attribute...");
+                    ((XmlElement)deploymentNode).SetAttribute("createDesktopShortcut", "urn:schemas-microsoft-com:clickonce.v1", "true");
+                }
+
+                if (this.TrustUrlParameters)
+                {
+                    LogDebug("Adding TrustUrlParameters attribute...");
+                    ((XmlElement)deploymentNode).SetAttribute("trustURLParameters", "true");
+                }
+
+                if (StartupUpdateCheck)
+                {
+                    XmlNode updateNode = deploymentNode.SelectSingleNode("asmv2:subscription/asmv2:update", nsmgr);
+                    if (updateNode != null)
+                    {
+
+                        XmlNode ExpirationNode = updateNode.SelectSingleNode("asmv2:expiration", nsmgr);
+                        if (ExpirationNode != null)
+                            updateNode.RemoveChild(ExpirationNode);
+
+
+                        //Force app to check for new version everytime at startup
+                        LogDebug("Adding beforeApplicationStartup Element...");
+                        XmlNode newNode = doc.CreateElement("beforeApplicationStartup", "urn:schemas-microsoft-com:asm.v2");
+
+                        updateNode.AppendChild(newNode);
+                    }
+                }
+                if (MapFileExtensions)
+                {
+                    LogDebug("Adding mapFileExtensions attribute...");
+                    ((XmlElement)deploymentNode).SetAttribute("mapFileExtensions", "true");
+                }
+            }
+            else
+            {
+                LogError("deployment element not found in manifest");
+            }
+
+            doc.Save(deploymentManifest);
+        }
+
+        private XmlNode CreateFileAssociationNode(XmlDocument doc, FileAssociation fileAssociation)
+        {
+            var xmlElement = doc.CreateElement("fileAssociation", "urn:schemas-microsoft-com:clickonce.v1");
+
+            xmlElement.SetAttribute("defaultIcon", fileAssociation.DefaultIcon);
+            xmlElement.SetAttribute("description", fileAssociation.Description);
+            xmlElement.SetAttribute("extension", fileAssociation.Extension);
+            xmlElement.SetAttribute("progid", fileAssociation.ProgId);
+
+            return xmlElement;
+        }
+
+        private static XmlNamespaceManager CreateNamespaceManager(XmlDocument doc)
+        {
+            XmlNamespaceManager nsmgr = new XmlNamespaceManager(doc.NameTable);
+            nsmgr.AddNamespace(String.Empty, "urn:schemas-microsoft-com:asm.v2");
+            nsmgr.AddNamespace("asmv1", "urn:schemas-microsoft-com:asm.v1");
+            nsmgr.AddNamespace("asmv2", "urn:schemas-microsoft-com:asm.v2");
+            nsmgr.AddNamespace("co.v1", "urn:schemas-microsoft-com:clickonce.v1");
+            nsmgr.AddNamespace("co.v2", "urn:schemas-microsoft-com:clickonce.v2");
+            return nsmgr;
+        }
+    }
+}